--- conflicted
+++ resolved
@@ -111,28 +111,6 @@
       };
 
       /**
-<<<<<<< HEAD
-       * Returns the retrieveAttributes list, containing all of the attributes from the chunks that were retrieved through the search() method.
-       * @returns {list} - The list of the attributes from the chunks that were retrieved.
-       */
-      this.getAttributes = function () {
-        return retrievedAttributes;
-      }
-
-      /**
-       * Defines wether the vector store search should return the raw chunks or send them to the chat.
-       * @param {boolean} bool - A boolean to set or not the flag.
-       */
-      this.onlyReturnChunks = function (bool) {
-        if (bool) {
-          onlyChunks = true;
-        }
-        return this;
-      }
-
-      /**
-=======
->>>>>>> 1d723157
        * Uploads a file to Open AI storage and attaches it to the vector store.
        * @param {Blob} blob - File to upload.
        * @param {Object} attributes - The JSON object containing the attributes to attach to the vector store. Per Open AI's documentation, must contain a max of 16 key-value pairs (both strings, up to 64 characters for keys, and up to 500 characters for values).
@@ -357,15 +335,6 @@
     .addParameter("imageUrl", "string", "The URL of the image.")
     .addParameter("highFidelity", "boolean", `Default: false. To improve the image quality, not needed in most cases.`, isOptional = true);
 
-<<<<<<< HEAD
-=======
-  let webSearchFunction = new FunctionObject()
-    .setName("_webSearch")
-    .setDescription("Perform a web search via a LLM that can browse the web.")
-    .addParameter("p", "string", "the prompt for the web search LLM.");
-
-
->>>>>>> 1d723157
   /**
    * @class
    * Class representing a chat.
@@ -383,11 +352,9 @@
       let vision = false;
       let reasoning_effort = "high";
       let knowledgeLink;
-<<<<<<< HEAD
-      let functionNameToStore = {};
+
       let previous_response_id;
-      let metadata = {};
-=======
+
       let assistantIdentificator;
       
       let maxNumOfChunks = 20;
@@ -398,7 +365,6 @@
       let hasWebSearchBeenAdded;
       let messageMetadata = {};
 
->>>>>>> 1d723157
       let maximumAPICalls = 30;
       let numberOfAPICalls = 0;
 
@@ -463,11 +429,7 @@
        * @param {string} key - The key of the object that should be added.
        * @param {string} value - The value of the object that should be added.
        */
-<<<<<<< HEAD
       this.addMetadata = function (key, value = null) {
-        metadata[key] = value;
-=======
-      this.addMetadata = function (key, value=null) {
         messageMetadata[key] = value;
         return this;
       }
@@ -497,7 +459,6 @@
        */
       this.setMaxChunks = function (maxChunks) {
         maxNumOfChunks = maxChunks;
->>>>>>> 1d723157
         return this;
       }
 
@@ -657,34 +618,9 @@
        * @param {Object} vectorStoreObject - A vector store object. 
        */
       this.addVectorStores = function (vectorStoreObject) {
-<<<<<<< HEAD
-        if (Object.keys(functionNameToStore).length < 5) {
-          const vectorStoreJSON = vectorStoreObject._toJson();
-          const vectorStoreName = vectorStoreJSON.name;
-          const vectorStoreDescription = vectorStoreJSON.description;
-
-          if (!vectorStoreName) {
-            console.warn("Cannot add an unnamed Vector Store. Please call .setName() on the Vector Store Object first.");
-            return this;
-          }
-
-          const fnName = `vectorStore${vectorStoreName}Search`;
-          const fnDescription = `This tool will search the ${vectorStoreDescription} vector store for relevant information based on a single query.`;
-
-          const fnObject = new FunctionObject()
-            .setName(fnName)
-            .setDescription(fnDescription)
-            .addParameter("query", "string", "The search query to run against the vector store.")
-            .endWithResult(vectorStoreJSON.onlyChunks);
-
-          this.addFunction(fnObject);
-
-          functionNameToStore[fnName] = vectorStoreObject;
-=======
         const vectorStoreJSON = vectorStoreObject._toJson();
         const vectorStoreName = vectorStoreJSON.name;
         const vectorStoreDescription = vectorStoreJSON.description;
->>>>>>> 1d723157
 
         if (!vectorStoreName) {
           console.warn("Cannot add an unnamed Vector Store. Please call .setName() on the Vector Store Object first.");
@@ -783,18 +719,7 @@
         if (numberOfAPICalls <= maximumAPICalls) {
           let endpointUrl = apiBaseUrl + "/v1/responses";
           if (privateInstanceBaseUrl) {
-<<<<<<< HEAD
-            endpointUrl = privateInstanceBaseUrl;
-          }
-          else {
-            endpointUrl = apiBaseUrl
-          }
-          endpointUrl += "/v1/responses";
-          if (endpointUrl.includes("azure")) {
-            endpointUrl += "?api-version=preview";
-=======
             endpointUrl = privateInstanceBaseUrl + "/v1/responses?api-version=preview";
->>>>>>> 1d723157
           }
           if (model.includes("gemini")) {
             if (geminiKey) {
@@ -927,12 +852,8 @@
           input: userMessages,
           max_output_tokens: max_tokens,
           previous_response_id: previous_response_id,
-<<<<<<< HEAD
-          metadata: metadata,
-          tools: []
-=======
+          tools: [],
           metadata: messageMetadata
->>>>>>> 1d723157
         };
 
         if (tools.length > 0) {
@@ -957,7 +878,6 @@
         }
 
         if (browsing) {
-<<<<<<< HEAD
           payload.tools.push({
             type: "web_search_preview"
           });
@@ -969,37 +889,7 @@
             });
           }
         }
-=======
-          if (model.includes("o3") || model.includes("o4") || model.includes("o1")) {
-              console.warn(`Selected model (${model}) lacks built-in web search. Calling GPT-4o API to perform browsing. Browsing output will be sent back to the chat instance with the selected model.`)
-          }
-          else {
-            if (payload.tools) {
-              payload.tools.push({
-              type: "web_search_preview"
-              });
-
-              if (restrictSearch) {
-                messages.push({
-                  role: "user", // upon testing, this instruction has better results with user role instead of system
-                  content: `You are only able to search for information on ${restrictSearch}, restrict your search to this website only.`
-                });
-              }
-              if (numberOfAPICalls < 1) {
-                payload.tool_choice = {
-                type: "function",
-                name: "_webSearch"
-              };
-              }
-            }
-            else {
-              payload.tools = [{
-              type: "web_search_preview"
-              }];
-            }
-          }
-        }
-
+        
         if (addedVectorStores && numberOfAPICalls < 1) {
           if (payload.tools) {
             payload.tools.push({
@@ -1017,7 +907,6 @@
           }
           payload.include = ["file_search_call.results"];
         }
->>>>>>> 1d723157
         return payload;
       }
 
@@ -1418,28 +1307,6 @@
    */
   function _callFunction(functionName, jsonArgs, argsOrder) {
     // Handle internal functions
-<<<<<<< HEAD
-    if (functionName.startsWith("vectorStore") && functionName.endsWith("Search")) {
-      const vs = functionNameToStore[functionName];
-      if (!vs) {
-        throw new Error(`No vectorStoreObject found for function ${functionName}`);
-      }
-      const returnOnlyChunks = vs._toJson().onlyChunks;
-      const queryText = jsonArgs.query;
-      const results = vs._search(queryText);
-
-      if (returnOnlyChunks) {
-        return results;
-      }
-      const stringResults = results.map((vsFile) => {
-        return `\n\nFilename: ${vsFile.filename}\n\n${vsFile.content[0].text}`
-      })
-      return stringResults;
-=======
-    if (functionName == "_webSearch") {
-      return _webSearch(jsonArgs.p);
->>>>>>> 1d723157
-    }
     if (functionName == "getImageDescription") {
       if (jsonArgs.fidelity) {
         return _getImageDescription(jsonArgs.imageUrl, jsonArgs.fidelity);
